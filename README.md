--- conflicted
+++ resolved
@@ -1,5 +1,10 @@
 # Fine tuning pipeline
 
+## Setup
+
+This repository provides a pipeline for fine-tuning language models using the `uv` framework. It includes scripts for data preparation, model training, and evaluation.
+
+### 1. Install dependencies
 ## Setup
 
 This repository provides a pipeline for fine-tuning language models using the `uv` framework. It includes scripts for data preparation, model training, and evaluation.
@@ -92,9 +97,4 @@
 
 > Keep these files up to date for reproducibility and easy sharing on Hugging Face Hub.
 
-<<<<<<< HEAD
----
-=======
----
-
->>>>>>> dbce7846
+---